--- conflicted
+++ resolved
@@ -58,20 +58,12 @@
     </ul>
     <b>1.0.25</b><br/>
       <ul>
-<<<<<<< HEAD
-        <li>: Last version able to be compatible with jre 1.6.</li>
-        <li>: Change removed the use images for bullets and tasks. These introduced too many rendering side-effects that were impossible to resolve.</li>
-        <li>: Fix issue #16, images in bullet list items or task items displayed as the bullet or task image instead. Bug in HTMLEditorKit CSS attribute inheritance passing class of parent to child nodes.</li>
-        <li>: Fix issue #17, nested lists not being indented correctly caused by CSS mess up.</li>
-        <li>: Fix Two or more blank lines would end a list and start a new one, pegdown.</li>
-=======
         <li>: <b><span color="#C00038">Note: </span>This will probably be the last release of this plugin that works with jre 1.6.</b> I implemented javafx WebView for the preview tab and it is a joy to look at, work with and maintain.</li>
         <li>: Change removed the use images for bullets and tasks. These introduced too many rendering side-effects that were impossible to resolve.</li>
         <li>: Fix issue #16, images in bullet list items or task items displayed as the bullet or task image instead. Bug in HTMLEditorKit CSS attribute inheritance passing class of parent to child nodes.</li>
         <li>: Fix issue #17, nested lists not being indented correctly caused by CSS mess up.</li>
         <li>: Fix Two or more blank lines would interrupt a list and start a new one, pegdown.</li>
         <li>: Fix loose task items would be rendered wrong, pegdown.</li>
->>>>>>> 257961f3
     </ul>
     <b>1.0.24</b><br/>
       <ul>
